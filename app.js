--- conflicted
+++ resolved
@@ -354,12 +354,9 @@
         state.exercises = [];
         state.currentExerciseIndex = 0;
         renderExercise();
-<<<<<<< HEAD
-        console.log("App initialized.");
-=======
+
         updateStats(); // Initialize stats display
         console.log("App initialized with sample data.");
->>>>>>> 178f37d2
     }
 
     init();
