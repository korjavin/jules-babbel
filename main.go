--- conflicted
+++ resolved
@@ -91,7 +91,7 @@
 	lastRefinedPromptMutex sync.RWMutex
 )
 
-<<<<<<< HEAD
+
 // Rate limiting
 var (
 	clients = make(map[string]*client)
@@ -111,7 +111,7 @@
 	ip, _, _ = net.SplitHostPort(r.RemoteAddr)
 	return ip
 }
-=======
+
 const metaPrompt = `You are a prompt engineering assistant. Your task is to refine the following user-provided prompt to improve the variety and creativity of the AI's output for generating language exercises.
 
 **Refinement Rules:**
@@ -126,7 +126,7 @@
 %s
 ---
 `
->>>>>>> f0f74ab7
+
 
 
 // Initialize Airtable client
